from typing import Dict, Type
from .base import BaseDataset

# 1) Global registry for datasets (dict)
DATASET_REGISTRY: Dict[str, Type[BaseDataset]] = {}

# 2) Helper function to register a dataset class in the registry
def register_dataset(name: str):
    """
    Decorator to register a Dataset class in the registry.
    Usage example:
        @register_dataset("hae_rae")
        class HaeRaeDataset(BaseDataset):
            ...
    """
    def decorator(cls: Type[BaseDataset]):
        if name in DATASET_REGISTRY:
            raise ValueError(f"Dataset '{name}' already registered.")
        DATASET_REGISTRY[name] = cls
        return cls
    return decorator

# 3) Helper function to instantiate a Dataset class
def load_datasets(name: str, split: str = "test", **kwargs) -> BaseDataset:
    """
    Given a string name, find the corresponding Dataset class and create/return an instance.
    """
    if name not in DATASET_REGISTRY:
        raise ValueError(f"Unknown dataset: {name}. Please register it in DATASET_REGISTRY.")
    
    # The registry stores classes, so we instantiate here
    dataset_class = DATASET_REGISTRY[name]
    return dataset_class(split=split, **kwargs)

# 4) Import modules so that the decorators get executed
# Example:
from .haerae import HaeraeDataset
from .kmmlu import KMMLUDataset
from .click import ClickDataset
from .hrm8k import HRM8KDataset
from .k2_eval import K2_EvalDataset
<<<<<<< HEAD
from .kudge import KUDGEDataset
from dataset_loader import GenericFileDataset
# ...
=======
from .dataset_loader import GenericFileDataset
>>>>>>> 2060c07a
<|MERGE_RESOLUTION|>--- conflicted
+++ resolved
@@ -39,10 +39,5 @@
 from .click import ClickDataset
 from .hrm8k import HRM8KDataset
 from .k2_eval import K2_EvalDataset
-<<<<<<< HEAD
 from .kudge import KUDGEDataset
-from dataset_loader import GenericFileDataset
-# ...
-=======
 from .dataset_loader import GenericFileDataset
->>>>>>> 2060c07a
