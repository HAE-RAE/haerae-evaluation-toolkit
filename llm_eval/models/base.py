from typing import List, Dict, Any, Optional, Union, Callable, Tuple
from llm_eval.utils.prompt_template import extract_final_answer

class BaseModel:
    """
    Abstract base class that all model backends must inherit.

    Required method to implement:
      - generate_batch(self, inputs, return_logits=False) -> List[Dict[str, Any]]
        * inputs: [{"input": str, "reference": str, ...}, ...]
<<<<<<< HEAD
        * return_logits: If True, additional information such as logits or log_probs may be returned.
=======
        * return_logits: If True, logits or log_probs information may be returned additionally.
>>>>>>> 69fd7e90
        * Returns: [{"input":..., "reference":..., 
                      "prediction":...,        # Final string output from the model
                      "logits": (optional)..., # if return_logits=True
                      ...}, ...]
    """

<<<<<<< HEAD
    def __init__(
        self,
        cot_trigger: Optional[str] = "Let's think step by step.",
        cot_parser: Optional[Callable[[str], Tuple[str, str]]] = extract_final_answer,
        **kwargs
    ):
        # Parameters received when calling super().__init__(...) in a subclass
        self.cot_trigger = cot_trigger
        self.cot_parser = cot_parser
=======
    def __init__(self, **kwargs):
        # Save configuration, endpoint, authentication token, etc.
        pass
>>>>>>> 69fd7e90

    def generate_batch(
        self,
        inputs: List[Dict[str, Any]],
        return_logits: bool = False,
        cot: bool = False,
        batch_size: Optional[Union[int, str]] = "auto"
    ) -> List[Dict[str, Any]]:
        """
        Method to generate text (answers) from the LLM.
        Args:
            inputs: [{"input": str, "reference": str, ...}, ...]
            return_logits: If True, additional information such as logits or logprobs may be returned.
<<<<<<< HEAD
            cot: If True, 1) appends a prompt like 'Let's think step by step.' to the model prompt,
=======
            cot: If True, 1) a prompt like 'Let's think step by step' is added to the model prompt,
>>>>>>> 69fd7e90
                 2) the model may include its reasoning in the "chain_of_thought" field.
        Returns:
            The same list (or a copy) with each element augmented as follows:
            [
              {
                "input": ...,
                "reference": ...,
                "prediction": <generated answer>,
<<<<<<< HEAD
                "logits": (optional)..., # if return_logits=True
=======
                "logits": (optional),
>>>>>>> 69fd7e90
                "chain_of_thought": "...(intermediate reasoning)..."
                ...
              },
              ...
            ]
        """
        raise NotImplementedError("Subclasses must implement generate_batch().")
    
class BaseJudge:
    """
<<<<<<< HEAD
    Abstract base class for the Judge model (LLM-as-a-Judge).
    It takes generated text (answers) as input and evaluates their quality/appropriateness.
    For example, it can be used for chain-of-thought based self-consistency evaluation, star ratings (1-5 points), etc.
=======
    Abstract base class for Judge models (LLM-as-a-Judge).
    It takes the 'already generated text (answer)' as input and evaluates its quality/appropriateness.
    For example, chain-of-thought based self-consistency evaluation, star ratings (1-5 points), etc.
>>>>>>> 69fd7e90
    """
    def __init__(self, **kwargs):
        pass

    def judge_batch(
        self,
        inputs: List[Dict[str, Any]]
    ) -> List[Dict[str, Any]]:
        """
        Args:
            inputs: [{"input": ..., "prediction": ..., "reference": ...}, ...]
<<<<<<< HEAD
                    - Typically, the 'prediction' (generated answer) is used for quality evaluation.
        Returns:
            [{"judge_score": float or int, "judge_explanation": str, ...}, ...]
            - Returns each sample with an added evaluation score/assessment.
=======
                    - Typically, the 'prediction' (generated answer) is used to evaluate quality.
        Returns:
            [{"judge_score": float or int, "judge_explanation": str, ...}, ...]
            - Each sample is augmented with evaluation score/assessment.
>>>>>>> 69fd7e90
        """
        raise NotImplementedError("Subclasses must implement judge_batch().")

class BaseRewardModel:
    """
<<<<<<< HEAD
    Abstract class dedicated to Reward models (usable in DVTS, etc.).
=======
    Abstract base class for Reward models (usable in DVTS, etc.).
>>>>>>> 69fd7e90
    It estimates a scalar reward value from a text answer.
    """
    def __init__(self, **kwargs):
        pass

    def score_batch(
        self,
        inputs: List[Dict[str, Any]]
    ) -> List[Dict[str, Any]]:
        """
        Args:
            inputs: [{"input":..., "prediction":..., "reference":...}, ...]
                    - Typically, the 'prediction' is used as input to compute the reward score.
        Returns:
            [{"reward": float, ...}, ...]
            - Each sample is augmented with a 'reward' field.
        """
        raise NotImplementedError("Subclasses must implement score_batch().")<|MERGE_RESOLUTION|>--- conflicted
+++ resolved
@@ -8,18 +8,13 @@
     Required method to implement:
       - generate_batch(self, inputs, return_logits=False) -> List[Dict[str, Any]]
         * inputs: [{"input": str, "reference": str, ...}, ...]
-<<<<<<< HEAD
-        * return_logits: If True, additional information such as logits or log_probs may be returned.
-=======
-        * return_logits: If True, logits or log_probs information may be returned additionally.
->>>>>>> 69fd7e90
+
         * Returns: [{"input":..., "reference":..., 
                       "prediction":...,        # Final string output from the model
                       "logits": (optional)..., # if return_logits=True
                       ...}, ...]
     """
-
-<<<<<<< HEAD
+    
     def __init__(
         self,
         cot_trigger: Optional[str] = "Let's think step by step.",
@@ -29,11 +24,6 @@
         # Parameters received when calling super().__init__(...) in a subclass
         self.cot_trigger = cot_trigger
         self.cot_parser = cot_parser
-=======
-    def __init__(self, **kwargs):
-        # Save configuration, endpoint, authentication token, etc.
-        pass
->>>>>>> 69fd7e90
 
     def generate_batch(
         self,
@@ -47,11 +37,7 @@
         Args:
             inputs: [{"input": str, "reference": str, ...}, ...]
             return_logits: If True, additional information such as logits or logprobs may be returned.
-<<<<<<< HEAD
-            cot: If True, 1) appends a prompt like 'Let's think step by step.' to the model prompt,
-=======
-            cot: If True, 1) a prompt like 'Let's think step by step' is added to the model prompt,
->>>>>>> 69fd7e90
+
                  2) the model may include its reasoning in the "chain_of_thought" field.
         Returns:
             The same list (or a copy) with each element augmented as follows:
@@ -60,11 +46,7 @@
                 "input": ...,
                 "reference": ...,
                 "prediction": <generated answer>,
-<<<<<<< HEAD
-                "logits": (optional)..., # if return_logits=True
-=======
-                "logits": (optional),
->>>>>>> 69fd7e90
+
                 "chain_of_thought": "...(intermediate reasoning)..."
                 ...
               },
@@ -75,15 +57,9 @@
     
 class BaseJudge:
     """
-<<<<<<< HEAD
     Abstract base class for the Judge model (LLM-as-a-Judge).
     It takes generated text (answers) as input and evaluates their quality/appropriateness.
     For example, it can be used for chain-of-thought based self-consistency evaluation, star ratings (1-5 points), etc.
-=======
-    Abstract base class for Judge models (LLM-as-a-Judge).
-    It takes the 'already generated text (answer)' as input and evaluates its quality/appropriateness.
-    For example, chain-of-thought based self-consistency evaluation, star ratings (1-5 points), etc.
->>>>>>> 69fd7e90
     """
     def __init__(self, **kwargs):
         pass
@@ -95,27 +71,17 @@
         """
         Args:
             inputs: [{"input": ..., "prediction": ..., "reference": ...}, ...]
-<<<<<<< HEAD
-                    - Typically, the 'prediction' (generated answer) is used for quality evaluation.
-        Returns:
+            - Typically, the 'prediction' (generated answer) is used for quality evaluation.
+            Returns:
             [{"judge_score": float or int, "judge_explanation": str, ...}, ...]
             - Returns each sample with an added evaluation score/assessment.
-=======
-                    - Typically, the 'prediction' (generated answer) is used to evaluate quality.
-        Returns:
-            [{"judge_score": float or int, "judge_explanation": str, ...}, ...]
-            - Each sample is augmented with evaluation score/assessment.
->>>>>>> 69fd7e90
+
         """
         raise NotImplementedError("Subclasses must implement judge_batch().")
 
 class BaseRewardModel:
     """
-<<<<<<< HEAD
     Abstract class dedicated to Reward models (usable in DVTS, etc.).
-=======
-    Abstract base class for Reward models (usable in DVTS, etc.).
->>>>>>> 69fd7e90
     It estimates a scalar reward value from a text answer.
     """
     def __init__(self, **kwargs):
