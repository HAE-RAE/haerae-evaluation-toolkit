--- conflicted
+++ resolved
@@ -45,30 +45,21 @@
     """
 
     def __init__(
-        self,
-        model_name_or_path: str,
-<<<<<<< HEAD
-        tokenizer_id_or_path: Optional[str] = None,
-        dtype: str = "auto",
-        max_new_tokens: int = 512,
-        max_input_tokens: Optional[int] = None,
-        temperature: float = 0.0,
-        top_p: float = 1.0,
-        stop_token: Optional[str] = None,
-        device: Optional[str] = None,
-=======
-        device: str = "cuda",
-        max_new_tokens: int = 128,
-        temperature: float = 1.0,
-        top_p: float = 0.95,
-        do_sample: bool = True,
-        batch_size: int = 1,
->>>>>>> 654eca54
-        cot: bool = False,
-        cot_trigger: Optional[str] = "Let's think step by step.",
-        cot_parser: Optional[Callable[[str], Tuple[str, str]]] = default_cot_parser,
-        **kwargs
-    ):
+    self,
+    model_name_or_path: str,
+    tokenizer_id_or_path: Optional[str] = None,
+    dtype: str = "auto",
+    max_new_tokens: int = 512,
+    max_input_tokens: Optional[int] = None,
+    temperature: float = 0.0,
+    top_p: float = 1.0,
+    stop_token: Optional[str] = None,
+    device: Optional[str] = None,
+    cot: bool = False,
+    cot_trigger: Optional[str] = "Let's think step by step.",
+    cot_parser: Optional[Callable[[str], Tuple[str, str]]] = default_cot_parser,
+    **kwargs
+):
         # Call parent class constructor to initialize base attributes
         super().__init__(**kwargs)
         
