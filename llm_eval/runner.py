--- conflicted
+++ resolved
@@ -215,11 +215,7 @@
 
         # Step 4: Optionally apply language penalizer if enabled
         if self.language_penalize:
-<<<<<<< HEAD
             # Use the parameterized target language instead of a hardcoded value
-=======
-            from llm_eval.utils.metrics import language_penalizer
->>>>>>> 654eca54
             target_lang = self.target_lang
             language_scores = []
             for sample in eval_dict.get("samples", []):
